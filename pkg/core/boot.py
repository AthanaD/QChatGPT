from __future__ import annotations

import traceback
import asyncio
import os

from . import app
from . import stage
from ..utils import constants, importutil

# Import startup stage implementation to register
from . import stages

importutil.import_modules_in_pkg(stages)


stage_order = [
    'LoadConfigStage',
    'MigrationStage',
    'GenKeysStage',
    'SetupLoggerStage',
    'BuildAppStage',
    'ShowNotesStage',
]


async def make_app(loop: asyncio.AbstractEventLoop) -> app.Application:
    # Determine if it is debug mode
    if 'DEBUG' in os.environ and os.environ['DEBUG'] in ['true', '1']:
        constants.debug_mode = True

    ap = app.Application()

    ap.event_loop = loop

    # Execute startup stage
    for stage_name in stage_order:
        stage_cls = stage.preregistered_stages[stage_name]
        stage_inst = stage_cls()

        await stage_inst.run(ap)

    await ap.initialize()

    return ap


async def main(loop: asyncio.AbstractEventLoop):
    try:
        # Hang system signal processing
        import signal

        def signal_handler(sig, frame):
<<<<<<< HEAD
            app_inst.dispose()
            print('[Signal] 程序退出.')
=======
            print('[Signal] Program exit.')
            # ap.shutdown()
>>>>>>> 83ff6469
            os._exit(0)

        signal.signal(signal.SIGINT, signal_handler)

        app_inst = await make_app(loop)
        await app_inst.run()
    except Exception:
        traceback.print_exc()<|MERGE_RESOLUTION|>--- conflicted
+++ resolved
@@ -51,13 +51,8 @@
         import signal
 
         def signal_handler(sig, frame):
-<<<<<<< HEAD
             app_inst.dispose()
-            print('[Signal] 程序退出.')
-=======
             print('[Signal] Program exit.')
-            # ap.shutdown()
->>>>>>> 83ff6469
             os._exit(0)
 
         signal.signal(signal.SIGINT, signal_handler)
