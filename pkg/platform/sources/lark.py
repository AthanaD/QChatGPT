from __future__ import annotations

import lark_oapi
from lark_oapi.api.im.v1 import CreateImageRequest, CreateImageRequestBody
import traceback
import typing
import asyncio
import re
import base64
import uuid
import json
import datetime
import hashlib
from Crypto.Cipher import AES

import aiohttp
import lark_oapi.ws.exception
import quart
from lark_oapi.api.im.v1 import *
from lark_oapi.api.cardkit.v1 import *

from .. import adapter
from ...core import app
from ..types import message as platform_message
from ..types import events as platform_events
from ..types import entities as platform_entities
from ..logger import EventLogger


class AESCipher(object):
    def __init__(self, key):
        self.bs = AES.block_size
        self.key = hashlib.sha256(AESCipher.str_to_bytes(key)).digest()

    @staticmethod
    def str_to_bytes(data):
        u_type = type(b''.decode('utf8'))
        if isinstance(data, u_type):
            return data.encode('utf8')
        return data

    @staticmethod
    def _unpad(s):
        return s[: -ord(s[len(s) - 1 :])]

    def decrypt(self, enc):
        iv = enc[: AES.block_size]
        cipher = AES.new(self.key, AES.MODE_CBC, iv)
        return self._unpad(cipher.decrypt(enc[AES.block_size :]))

    def decrypt_string(self, enc):
        enc = base64.b64decode(enc)
        return self.decrypt(enc).decode('utf8')


class LarkMessageConverter(adapter.MessageConverter):
    @staticmethod
    async def yiri2target(
        message_chain: platform_message.MessageChain, api_client: lark_oapi.Client
    ) -> typing.Tuple[list]:
        message_elements = []
        pending_paragraph = []
        for msg in message_chain:
            if isinstance(msg, platform_message.Plain):
                # Ensure text is valid UTF-8
                try:
                    text = msg.text.encode('utf-8').decode('utf-8')
                    pending_paragraph.append({'tag': 'md', 'text': text})
                except UnicodeError:
                    # If text is not valid UTF-8, try to decode with other encodings
                    try:
                        text = msg.text.encode('latin1').decode('utf-8')
                        pending_paragraph.append({'tag': 'md', 'text': text})
                    except UnicodeError:
                        # If still fails, replace invalid characters
                        text = msg.text.encode('utf-8', errors='replace').decode('utf-8')
                        pending_paragraph.append({'tag': 'md', 'text': text})
            elif isinstance(msg, platform_message.At):
                pending_paragraph.append({'tag': 'at', 'user_id': msg.target, 'style': []})
            elif isinstance(msg, platform_message.AtAll):
                pending_paragraph.append({'tag': 'at', 'user_id': 'all', 'style': []})
            elif isinstance(msg, platform_message.Image):
                image_bytes = None

                if msg.base64:
                    try:
                        # Remove data URL prefix if present
                        if msg.base64.startswith('data:'):
                            msg.base64 = msg.base64.split(',', 1)[1]
                        image_bytes = base64.b64decode(msg.base64)
                    except Exception:
                        traceback.print_exc()
                        continue
                elif msg.url:
                    try:
                        async with aiohttp.ClientSession() as session:
                            async with session.get(msg.url) as response:
                                if response.status == 200:
                                    image_bytes = await response.read()
                                else:
                                    traceback.print_exc()
                                    continue
                    except Exception:
                        traceback.print_exc()
                        continue
                elif msg.path:
                    try:
                        with open(msg.path, 'rb') as f:
                            image_bytes = f.read()
                    except Exception:
                        traceback.print_exc()
                        continue

                if image_bytes is None:
                    continue

                try:
                    # Create a temporary file to store the image bytes
                    import tempfile

                    with tempfile.NamedTemporaryFile(delete=False) as temp_file:
                        temp_file.write(image_bytes)
                        temp_file.flush()

                        # Create image request using the temporary file
                        request = (
                            CreateImageRequest.builder()
                            .request_body(
                                CreateImageRequestBody.builder()
                                .image_type('message')
                                .image(open(temp_file.name, 'rb'))
                                .build()
                            )
                            .build()
                        )

                        response = await api_client.im.v1.image.acreate(request)

                        if not response.success():
                            raise Exception(
                                f'client.im.v1.image.create failed, code: {response.code}, msg: {response.msg}, log_id: {response.get_log_id()}, resp: \n{json.dumps(json.loads(response.raw.content), indent=4, ensure_ascii=False)}'
                            )

                        image_key = response.data.image_key

                        message_elements.append(pending_paragraph)
                        message_elements.append(
                            [
                                {
                                    'tag': 'img',
                                    'image_key': image_key,
                                }
                            ]
                        )
                        pending_paragraph = []
                except Exception:
                    traceback.print_exc()
                    continue
                finally:
                    # Clean up the temporary file
                    import os

                    if 'temp_file' in locals():
                        os.unlink(temp_file.name)
            elif isinstance(msg, platform_message.Forward):
                for node in msg.node_list:
                    message_elements.extend(await LarkMessageConverter.yiri2target(node.message_chain, api_client))

        if pending_paragraph:
            message_elements.append(pending_paragraph)

        return message_elements

    @staticmethod
    async def target2yiri(
        message: lark_oapi.api.im.v1.model.event_message.EventMessage,
        api_client: lark_oapi.Client,
    ) -> platform_message.MessageChain:
        message_content = json.loads(message.content)

        lb_msg_list = []

        msg_create_time = datetime.datetime.fromtimestamp(int(message.create_time) / 1000)

        lb_msg_list.append(platform_message.Source(id=message.message_id, time=msg_create_time))

        if message.message_type == 'text':
            element_list = []

            def text_element_recur(text_ele: dict) -> list[dict]:
                if text_ele['text'] == '':
                    return []

                at_pattern = re.compile(r'@_user_[\d]+')
                at_matches = at_pattern.findall(text_ele['text'])

                name_mapping = {}
                for mathc in at_matches:
                    for mention in message.mentions:
                        if mention.key == mathc:
                            name_mapping[mathc] = mention.name
                            break

                if len(name_mapping.keys()) == 0:
                    return [text_ele]

                # 只处理第一个，剩下的递归处理
                text_split = text_ele['text'].split(list(name_mapping.keys())[0])

                new_list = []

                left_text = text_split[0]
                right_text = text_split[1]

                new_list.extend(text_element_recur({'tag': 'text', 'text': left_text, 'style': []}))

                new_list.append(
                    {
                        'tag': 'at',
                        'user_id': list(name_mapping.keys())[0],
                        'user_name': name_mapping[list(name_mapping.keys())[0]],
                        'style': [],
                    }
                )

                new_list.extend(text_element_recur({'tag': 'text', 'text': right_text, 'style': []}))

                return new_list

            element_list = text_element_recur({'tag': 'text', 'text': message_content['text'], 'style': []})

            message_content = {'title': '', 'content': element_list}

        elif message.message_type == 'post':
            new_list = []

            for ele in message_content['content']:
                if type(ele) is dict:
                    new_list.append(ele)
                elif type(ele) is list:
                    new_list.extend(ele)

            message_content['content'] = new_list
        elif message.message_type == 'image':
            message_content['content'] = [{'tag': 'img', 'image_key': message_content['image_key'], 'style': []}]

        for ele in message_content['content']:
            if ele['tag'] == 'text':
                lb_msg_list.append(platform_message.Plain(text=ele['text']))
            elif ele['tag'] == 'at':
                lb_msg_list.append(platform_message.At(target=ele['user_name']))
            elif ele['tag'] == 'img':
                image_key = ele['image_key']

                request: GetMessageResourceRequest = (
                    GetMessageResourceRequest.builder()
                    .message_id(message.message_id)
                    .file_key(image_key)
                    .type('image')
                    .build()
                )

                response: GetMessageResourceResponse = await api_client.im.v1.message_resource.aget(request)

                if not response.success():
                    raise Exception(
                        f'client.im.v1.message_resource.get failed, code: {response.code}, msg: {response.msg}, log_id: {response.get_log_id()}, resp: \n{json.dumps(json.loads(response.raw.content), indent=4, ensure_ascii=False)}'
                    )

                image_bytes = response.file.read()
                image_base64 = base64.b64encode(image_bytes).decode()

                image_format = response.raw.headers['content-type']

                lb_msg_list.append(platform_message.Image(base64=f'data:{image_format};base64,{image_base64}'))

        return platform_message.MessageChain(lb_msg_list)


class LarkEventConverter(adapter.EventConverter):
    @staticmethod
    async def yiri2target(
        event: platform_events.MessageEvent,
    ) -> lark_oapi.im.v1.P2ImMessageReceiveV1:
        pass

    @staticmethod
    async def target2yiri(
        event: lark_oapi.im.v1.P2ImMessageReceiveV1, api_client: lark_oapi.Client
    ) -> platform_events.Event:
        message_chain = await LarkMessageConverter.target2yiri(event.event.message, api_client)

        if event.event.message.chat_type == 'p2p':
            return platform_events.FriendMessage(
                sender=platform_entities.Friend(
                    id=event.event.sender.sender_id.open_id,
                    nickname=event.event.sender.sender_id.union_id,
                    remark='',
                ),
                message_chain=message_chain,
                time=event.event.message.create_time,
            )
        elif event.event.message.chat_type == 'group':
            return platform_events.GroupMessage(
                sender=platform_entities.GroupMember(
                    id=event.event.sender.sender_id.open_id,
                    member_name=event.event.sender.sender_id.union_id,
                    permission=platform_entities.Permission.Member,
                    group=platform_entities.Group(
                        id=event.event.message.chat_id,
                        name='',
                        permission=platform_entities.Permission.Member,
                    ),
                    special_title='',
                    join_timestamp=0,
                    last_speak_timestamp=0,
                    mute_time_remaining=0,
                ),
                message_chain=message_chain,
                time=event.event.message.create_time,
            )


CARD_ID_CACHE_SIZE = 500
CARD_ID_CACHE_MAX_LIFETIME = 20 * 60  # 20分钟


class LarkAdapter(adapter.MessagePlatformAdapter):
    bot: lark_oapi.ws.Client
    api_client: lark_oapi.Client

    bot_account_id: str  # 用于在流水线中识别at是否是本bot，直接以bot_name作为标识
    lark_tenant_key: str  # 飞书企业key

    message_converter: LarkMessageConverter = LarkMessageConverter()
    event_converter: LarkEventConverter = LarkEventConverter()

    listeners: typing.Dict[
        typing.Type[platform_events.Event],
        typing.Callable[[platform_events.Event, adapter.MessagePlatformAdapter], None],
    ]

    config: dict
    quart_app: quart.Quart
    ap: app.Application

<<<<<<< HEAD
    message_id_to_card_id: typing.Dict[str, typing.Tuple[str, int]]

    card_id_dict: dict[str, str]

    seq: int
=======

    card_id_dict: dict[str, str]  # 消息id到卡片id的映射，便于创建卡片后的发送消息到指定卡片

    seq: int  # 用于在发送卡片消息中识别消息顺序，直接以seq作为标识
>>>>>>> 7f25d615

    def __init__(self, config: dict, ap: app.Application, logger: EventLogger):
        self.config = config
        self.ap = ap
        self.logger = logger
        self.quart_app = quart.Quart(__name__)
        self.listeners = {}
<<<<<<< HEAD
        self.message_id_to_card_id = {}
        self.card_id_dict = {}
        self.seq = 1
        self.card_id_time = {}
=======
        self.card_id_dict = {}
        self.seq = 1

>>>>>>> 7f25d615

        @self.quart_app.route('/lark/callback', methods=['POST'])
        async def lark_callback():
            try:
                data = await quart.request.json

                self.ap.logger.debug(f'Lark callback event: {data}')

                if 'encrypt' in data:
                    cipher = AESCipher(self.config['encrypt-key'])
                    data = cipher.decrypt_string(data['encrypt'])
                    data = json.loads(data)

                type = data.get('type')
                if type is None:
                    context = EventContext(data)
                    type = context.header.event_type

                if 'url_verification' == type:
                    # todo 验证verification token
                    return {'challenge': data.get('challenge')}
                context = EventContext(data)
                type = context.header.event_type
                p2v1 = P2ImMessageReceiveV1()
                p2v1.header = context.header
                event = P2ImMessageReceiveV1Data()
                event.message = EventMessage(context.event['message'])
                event.sender = EventSender(context.event['sender'])
                p2v1.event = event
                p2v1.schema = context.schema
                if 'im.message.receive_v1' == type:
                    try:
                        event = await self.event_converter.target2yiri(p2v1, self.api_client)
                    except Exception:
                        await self.logger.error(f'Error in lark callback: {traceback.format_exc()}')

                    if event.__class__ in self.listeners:
                        await self.listeners[event.__class__](event, self)

                return {'code': 200, 'message': 'ok'}
            except Exception:
                await self.logger.error(f'Error in lark callback: {traceback.format_exc()}')
                return {'code': 500, 'message': 'error'}

        async def on_message(event: lark_oapi.im.v1.P2ImMessageReceiveV1):
            lb_event = await self.event_converter.target2yiri(event, self.api_client)

            await self.listeners[type(lb_event)](lb_event, self)

        def sync_on_message(event: lark_oapi.im.v1.P2ImMessageReceiveV1):
            asyncio.create_task(on_message(event))

        event_handler = (
            lark_oapi.EventDispatcherHandler.builder('', '').register_p2_im_message_receive_v1(sync_on_message).build()
        )

        self.bot_account_id = config['bot_name']

        self.bot = lark_oapi.ws.Client(config['app_id'], config['app_secret'], event_handler=event_handler)
        self.api_client = lark_oapi.Client.builder().app_id(config['app_id']).app_secret(config['app_secret']).build()

    async def send_message(self, target_type: str, target_id: str, message: platform_message.MessageChain):
        pass

    async def is_stream_output_supported(self) -> bool:
        is_stream = False
        if self.config.get('enable-stream-reply', None):
            is_stream = True
        return is_stream

    async def create_card_id(self, message_id):
        try:
<<<<<<< HEAD
            is_stream = await self.is_stream_output_supported()
            if is_stream:
                self.ap.logger.debug('飞书支持stream输出,创建卡片......')

                card_data = {
                    'schema': '2.0',
                    'header': {'title': {'content': 'bot', 'tag': 'plain_text'}},
                    'body': {'elements': [{'tag': 'markdown', 'content': '[思考中.....]', 'element_id': 'markdown_1'}]},
                    'config': {'streaming_mode': True, 'streaming_config': {'print_strategy': 'delay'}},
                }  # delay / fast

                request: CreateCardRequest = (
                    CreateCardRequest.builder()
                    .request_body(CreateCardRequestBody.builder().type('card_json').data(json.dumps(card_data)).build())
                    .build()
                )

                # 发起请求
                response: CreateCardResponse = self.api_client.cardkit.v1.card.create(request)

                # 处理失败返回
                if not response.success():
                    raise Exception(
                        f'client.cardkit.v1.card.create failed, code: {response.code}, msg: {response.msg}, log_id: {response.get_log_id()}, resp: \n{json.dumps(json.loads(response.raw.content), indent=4, ensure_ascii=False)}'
                    )

                self.ap.logger.debug(f'飞书卡片创建成功,卡片ID: {response.data.card_id}')
                self.card_id_dict[message_id] = response.data.card_id

                card_id = response.data.card_id
=======
            self.ap.logger.debug('飞书支持stream输出,创建卡片......')

            card_data = {
                'schema': '2.0',
                'header': {'title': {'content': 'bot', 'tag': 'plain_text'}},
                'body': {'elements': [{'tag': 'markdown', 'content': '[思考中.....]', 'element_id': 'markdown_1'}]},
                'config': {'streaming_mode': True, 'streaming_config': {'print_strategy': 'delay'}},
            }  # delay / fast 创建卡片模板，delay 延迟打印，fast 实时打印，可以自定义更好看的消息模板

            request: CreateCardRequest = (
                CreateCardRequest.builder()
                .request_body(CreateCardRequestBody.builder().type('card_json').data(json.dumps(card_data)).build())
                .build()
            )

            # 发起请求
            response: CreateCardResponse = self.api_client.cardkit.v1.card.create(request)

            # 处理失败返回
            if not response.success():
                raise Exception(
                    f'client.cardkit.v1.card.create failed, code: {response.code}, msg: {response.msg}, log_id: {response.get_log_id()}, resp: \n{json.dumps(json.loads(response.raw.content), indent=4, ensure_ascii=False)}'
                )

            self.ap.logger.debug(f'飞书卡片创建成功,卡片ID: {response.data.card_id}')
            self.card_id_dict[message_id] = response.data.card_id

            card_id = response.data.card_id
>>>>>>> 7f25d615
            return card_id

        except Exception as e:
            self.ap.logger.error(f'飞书卡片创建失败,错误信息: {e}')

    async def create_message_card(self, message_id, event) -> str:
        """
        创建卡片消息。
<<<<<<< HEAD
        使用卡片消息是因为普通消息更新次数有限制，而大模型流式返回结果可能很多而超过限制，而飞书卡片没有这个限制
=======
        使用卡片消息是因为普通消息更新次数有限制，而大模型流式返回结果可能很多而超过限制，而飞书卡片没有这个限制（api免费次数有限）
>>>>>>> 7f25d615
        """
        # message_id = event.message_chain.message_id

        card_id = await self.create_card_id(message_id)
        content = {
            'type': 'card',
            'data': {'card_id': card_id, 'template_variable': {'content': 'Thinking...'}},
<<<<<<< HEAD
        }
=======
        }   # 当收到消息时发送消息模板，可添加模板变量，详情查看飞书中接口文档
>>>>>>> 7f25d615
        request: ReplyMessageRequest = (
            ReplyMessageRequest.builder()
            .message_id(event.message_chain.message_id)
            .request_body(
                ReplyMessageRequestBody.builder().content(json.dumps(content)).msg_type('interactive').build()
            )
            .build()
        )

        # 发起请求
        response: ReplyMessageResponse = await self.api_client.im.v1.message.areply(request)

        # 处理失败返回
        if not response.success():
            raise Exception(
                f'client.im.v1.message.reply failed, code: {response.code}, msg: {response.msg}, log_id: {response.get_log_id()}, resp: \n{json.dumps(json.loads(response.raw.content), indent=4, ensure_ascii=False)}'
            )
        return True

    async def reply_message(
        self,
        message_source: platform_events.MessageEvent,
        message: platform_message.MessageChain,
        quote_origin: bool = False,
    ):
        # 不再需要了，因为message_id已经被包含到message_chain中
        # lark_event = await self.event_converter.yiri2target(message_source)
        lark_message = await self.message_converter.yiri2target(message, self.api_client)

        final_content = {
            'zh_Hans': {
                'title': '',
                'content': lark_message,
            },
        }

        request: ReplyMessageRequest = (
            ReplyMessageRequest.builder()
            .message_id(message_source.message_chain.message_id)
            .request_body(
                ReplyMessageRequestBody.builder()
                .content(json.dumps(final_content))
                .msg_type('post')
                .reply_in_thread(False)
                .uuid(str(uuid.uuid4()))
                .build()
            )
            .build()
        )

        response: ReplyMessageResponse = await self.api_client.im.v1.message.areply(request)

        if not response.success():
            raise Exception(
                f'client.im.v1.message.reply failed, code: {response.code}, msg: {response.msg}, log_id: {response.get_log_id()}, resp: \n{json.dumps(json.loads(response.raw.content), indent=4, ensure_ascii=False)}'
            )

    async def reply_message_chunk(
        self,
        message_source: platform_events.MessageEvent,
        message_id: str,
        message: platform_message.MessageChain,
        quote_origin: bool = False,
        is_final: bool = False,
    ):
        """
        回复消息变成更新卡片消息
        """
<<<<<<< HEAD
        lark_message = await self.message_converter.yiri2target(message, self.api_client)

        self.seq += 1

        text_message = ''
        for ele in lark_message[0]:
            if ele['tag'] == 'text':
                text_message += ele['text']
            elif ele['tag'] == 'md':
                text_message += ele['text']

        # content = {
        #     'type': 'card_json',
        #     'data': {'card_id': self.card_id_dict[message_id], 'elements': {'content': text_message}},
        # }

        request: ContentCardElementRequest = (
            ContentCardElementRequest.builder()
            .card_id(self.card_id_dict[message_id])
            .element_id('markdown_1')
            .request_body(
                ContentCardElementRequestBody.builder()
                # .uuid("a0d69e20-1dd1-458b-k525-dfeca4015204")
                .content(text_message)
                .sequence(self.seq)
                .build()
            )
            .build()
        )

        if is_final:
            self.seq = 1
            self.card_id_dict.pop(message_id)
        # 发起请求
        response: ContentCardElementResponse = self.api_client.cardkit.v1.card_element.content(request)

        # 处理失败返回
        if not response.success():
            raise Exception(
                f'client.im.v1.message.patch failed, code: {response.code}, msg: {response.msg}, log_id: {response.get_log_id()}, resp: \n{json.dumps(json.loads(response.raw.content), indent=4, ensure_ascii=False)}'
            )
            return
=======
        self.seq += 1

        if (self.seq - 1) % 8 == 0 or is_final:
            lark_message = await self.message_converter.yiri2target(message, self.api_client)


            text_message = ''
            for ele in lark_message[0]:
                if ele['tag'] == 'text':
                    text_message += ele['text']
                elif ele['tag'] == 'md':
                    text_message += ele['text']

            # content = {
            #     'type': 'card_json',
            #     'data': {'card_id': self.card_id_dict[message_id], 'elements': {'content': text_message}},
            # }

            request: ContentCardElementRequest = (
                ContentCardElementRequest.builder()
                .card_id(self.card_id_dict[message_id])
                .element_id('markdown_1')
                .request_body(
                    ContentCardElementRequestBody.builder()
                    # .uuid("a0d69e20-1dd1-458b-k525-dfeca4015204")
                    .content(text_message)
                    .sequence(self.seq)
                    .build()
                )
                .build()
            )

            if is_final:
                self.seq = 1  # 消息回复结束之后重置seq
                self.card_id_dict.pop(message_id)  # 清理已经使用过的卡片
            # 发起请求
            response: ContentCardElementResponse = self.api_client.cardkit.v1.card_element.content(request)

            # 处理失败返回
            if not response.success():
                raise Exception(
                    f'client.im.v1.message.patch failed, code: {response.code}, msg: {response.msg}, log_id: {response.get_log_id()}, resp: \n{json.dumps(json.loads(response.raw.content), indent=4, ensure_ascii=False)}'
                )
                return
>>>>>>> 7f25d615

    async def is_muted(self, group_id: int) -> bool:
        return False

    def register_listener(
        self,
        event_type: typing.Type[platform_events.Event],
        callback: typing.Callable[[platform_events.Event, adapter.MessagePlatformAdapter], None],
    ):
        self.listeners[event_type] = callback

    def unregister_listener(
        self,
        event_type: typing.Type[platform_events.Event],
        callback: typing.Callable[[platform_events.Event, adapter.MessagePlatformAdapter], None],
    ):
        self.listeners.pop(event_type)

    async def run_async(self):
        port = self.config['port']
        enable_webhook = self.config['enable-webhook']

        if not enable_webhook:
            try:
                await self.bot._connect()
            except lark_oapi.ws.exception.ClientException as e:
                raise e
            except Exception as e:
                await self.bot._disconnect()
                if self.bot._auto_reconnect:
                    await self.bot._reconnect()
                else:
                    raise e
        else:

            async def shutdown_trigger_placeholder():
                while True:
                    await asyncio.sleep(1)

            await self.quart_app.run_task(
                host='0.0.0.0',
                port=port,
                shutdown_trigger=shutdown_trigger_placeholder,
            )

    async def kill(self) -> bool:
        # 需要断开连接，不然旧的连接会继续运行，导致飞书消息来时会随机选择一个连接
        # 断开时lark.ws.Client的_receive_message_loop会打印error日志: receive message loop exit。然后进行重连，
        # 所以要设置_auto_reconnect=False,让其不重连。
        self.bot._auto_reconnect = False
        await self.bot._disconnect()
        return False<|MERGE_RESOLUTION|>--- conflicted
+++ resolved
@@ -344,18 +344,10 @@
     quart_app: quart.Quart
     ap: app.Application
 
-<<<<<<< HEAD
-    message_id_to_card_id: typing.Dict[str, typing.Tuple[str, int]]
-
-    card_id_dict: dict[str, str]
-
-    seq: int
-=======
 
     card_id_dict: dict[str, str]  # 消息id到卡片id的映射，便于创建卡片后的发送消息到指定卡片
 
     seq: int  # 用于在发送卡片消息中识别消息顺序，直接以seq作为标识
->>>>>>> 7f25d615
 
     def __init__(self, config: dict, ap: app.Application, logger: EventLogger):
         self.config = config
@@ -363,16 +355,9 @@
         self.logger = logger
         self.quart_app = quart.Quart(__name__)
         self.listeners = {}
-<<<<<<< HEAD
-        self.message_id_to_card_id = {}
         self.card_id_dict = {}
         self.seq = 1
-        self.card_id_time = {}
-=======
-        self.card_id_dict = {}
-        self.seq = 1
-
->>>>>>> 7f25d615
+
 
         @self.quart_app.route('/lark/callback', methods=['POST'])
         async def lark_callback():
@@ -445,38 +430,6 @@
 
     async def create_card_id(self, message_id):
         try:
-<<<<<<< HEAD
-            is_stream = await self.is_stream_output_supported()
-            if is_stream:
-                self.ap.logger.debug('飞书支持stream输出,创建卡片......')
-
-                card_data = {
-                    'schema': '2.0',
-                    'header': {'title': {'content': 'bot', 'tag': 'plain_text'}},
-                    'body': {'elements': [{'tag': 'markdown', 'content': '[思考中.....]', 'element_id': 'markdown_1'}]},
-                    'config': {'streaming_mode': True, 'streaming_config': {'print_strategy': 'delay'}},
-                }  # delay / fast
-
-                request: CreateCardRequest = (
-                    CreateCardRequest.builder()
-                    .request_body(CreateCardRequestBody.builder().type('card_json').data(json.dumps(card_data)).build())
-                    .build()
-                )
-
-                # 发起请求
-                response: CreateCardResponse = self.api_client.cardkit.v1.card.create(request)
-
-                # 处理失败返回
-                if not response.success():
-                    raise Exception(
-                        f'client.cardkit.v1.card.create failed, code: {response.code}, msg: {response.msg}, log_id: {response.get_log_id()}, resp: \n{json.dumps(json.loads(response.raw.content), indent=4, ensure_ascii=False)}'
-                    )
-
-                self.ap.logger.debug(f'飞书卡片创建成功,卡片ID: {response.data.card_id}')
-                self.card_id_dict[message_id] = response.data.card_id
-
-                card_id = response.data.card_id
-=======
             self.ap.logger.debug('飞书支持stream输出,创建卡片......')
 
             card_data = {
@@ -505,7 +458,6 @@
             self.card_id_dict[message_id] = response.data.card_id
 
             card_id = response.data.card_id
->>>>>>> 7f25d615
             return card_id
 
         except Exception as e:
@@ -514,11 +466,7 @@
     async def create_message_card(self, message_id, event) -> str:
         """
         创建卡片消息。
-<<<<<<< HEAD
-        使用卡片消息是因为普通消息更新次数有限制，而大模型流式返回结果可能很多而超过限制，而飞书卡片没有这个限制
-=======
         使用卡片消息是因为普通消息更新次数有限制，而大模型流式返回结果可能很多而超过限制，而飞书卡片没有这个限制（api免费次数有限）
->>>>>>> 7f25d615
         """
         # message_id = event.message_chain.message_id
 
@@ -526,11 +474,7 @@
         content = {
             'type': 'card',
             'data': {'card_id': card_id, 'template_variable': {'content': 'Thinking...'}},
-<<<<<<< HEAD
-        }
-=======
         }   # 当收到消息时发送消息模板，可添加模板变量，详情查看飞书中接口文档
->>>>>>> 7f25d615
         request: ReplyMessageRequest = (
             ReplyMessageRequest.builder()
             .message_id(event.message_chain.message_id)
@@ -599,50 +543,6 @@
         """
         回复消息变成更新卡片消息
         """
-<<<<<<< HEAD
-        lark_message = await self.message_converter.yiri2target(message, self.api_client)
-
-        self.seq += 1
-
-        text_message = ''
-        for ele in lark_message[0]:
-            if ele['tag'] == 'text':
-                text_message += ele['text']
-            elif ele['tag'] == 'md':
-                text_message += ele['text']
-
-        # content = {
-        #     'type': 'card_json',
-        #     'data': {'card_id': self.card_id_dict[message_id], 'elements': {'content': text_message}},
-        # }
-
-        request: ContentCardElementRequest = (
-            ContentCardElementRequest.builder()
-            .card_id(self.card_id_dict[message_id])
-            .element_id('markdown_1')
-            .request_body(
-                ContentCardElementRequestBody.builder()
-                # .uuid("a0d69e20-1dd1-458b-k525-dfeca4015204")
-                .content(text_message)
-                .sequence(self.seq)
-                .build()
-            )
-            .build()
-        )
-
-        if is_final:
-            self.seq = 1
-            self.card_id_dict.pop(message_id)
-        # 发起请求
-        response: ContentCardElementResponse = self.api_client.cardkit.v1.card_element.content(request)
-
-        # 处理失败返回
-        if not response.success():
-            raise Exception(
-                f'client.im.v1.message.patch failed, code: {response.code}, msg: {response.msg}, log_id: {response.get_log_id()}, resp: \n{json.dumps(json.loads(response.raw.content), indent=4, ensure_ascii=False)}'
-            )
-            return
-=======
         self.seq += 1
 
         if (self.seq - 1) % 8 == 0 or is_final:
@@ -687,7 +587,6 @@
                     f'client.im.v1.message.patch failed, code: {response.code}, msg: {response.msg}, log_id: {response.get_log_id()}, resp: \n{json.dumps(json.loads(response.raw.content), indent=4, ensure_ascii=False)}'
                 )
                 return
->>>>>>> 7f25d615
 
     async def is_muted(self, group_id: int) -> bool:
         return False
