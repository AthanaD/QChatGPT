--- conflicted
+++ resolved
@@ -39,11 +39,7 @@
     
     async def initialize(self):
 
-<<<<<<< HEAD
-        from .sources import nakuru, aiocqhttp, qqofficial, wecom, lark, discord
-=======
-        from .sources import nakuru, aiocqhttp, qqbotpy, wecom, lark, discord, gewechat
->>>>>>> 5d249f44
+        from .sources import nakuru, aiocqhttp, qqbotpy, qqofficial, wecom, lark, discord, gewechat
 
         async def on_friend_message(event: platform_events.FriendMessage, adapter: msadapter.MessageSourceAdapter):
 
