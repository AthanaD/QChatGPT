# 内容过滤器的抽象类
from __future__ import annotations
import abc
import typing

from ...core import app
from . import entities
import langbot_plugin.api.entities.builtin.pipeline.query as pipeline_query

preregistered_filters: list[typing.Type[ContentFilter]] = []


def filter_class(
    name: str,
) -> typing.Callable[[typing.Type[ContentFilter]], typing.Type[ContentFilter]]:
    """Content filter class decorator

    Args:
        name (str): Filter name

    Returns:
        typing.Callable[[typing.Type[ContentFilter]], typing.Type[ContentFilter]]: Decorator
    """

    def decorator(cls: typing.Type[ContentFilter]) -> typing.Type[ContentFilter]:
        assert issubclass(cls, ContentFilter)

        cls.name = name

        preregistered_filters.append(cls)

        return cls

    return decorator


class ContentFilter(metaclass=abc.ABCMeta):
    """Content filter abstract class"""

    name: str

    ap: app.Application

    def __init__(self, ap: app.Application):
        self.ap = ap

    @property
    def enable_stages(self):
        """Enabled stages

        Default is the two stages before and after the message request to AI.

        entity.EnableStage.PRE: Before message request to AI, the content to check is the user's input message.
        entity.EnableStage.POST: After message request to AI, the content to check is the AI's reply message.
        """
        return [entities.EnableStage.PRE, entities.EnableStage.POST]

    async def initialize(self):
        """Initialize filter"""
        pass

    @abc.abstractmethod
<<<<<<< HEAD
    async def process(self, query: pipeline_query.Query, message: str = None, image_url=None) -> entities.FilterResult:
        """处理消息
=======
    async def process(self, query: core_entities.Query, message: str = None, image_url=None) -> entities.FilterResult:
        """Process message
>>>>>>> 83ff6469

        It is divided into two stages, depending on the value of enable_stages.
        For content filters, you do not need to consider the stage of the message, you only need to check the message content.

        Args:
            message (str): Content to check
            image_url (str): URL of the image to check

        Returns:
            entities.FilterResult: Filter result, please refer to the documentation of entities.FilterResult class
        """
        raise NotImplementedError<|MERGE_RESOLUTION|>--- conflicted
+++ resolved
@@ -60,13 +60,8 @@
         pass
 
     @abc.abstractmethod
-<<<<<<< HEAD
     async def process(self, query: pipeline_query.Query, message: str = None, image_url=None) -> entities.FilterResult:
         """处理消息
-=======
-    async def process(self, query: core_entities.Query, message: str = None, image_url=None) -> entities.FilterResult:
-        """Process message
->>>>>>> 83ff6469
 
         It is divided into two stages, depending on the value of enable_stages.
         For content filters, you do not need to consider the stage of the message, you only need to check the message content.
