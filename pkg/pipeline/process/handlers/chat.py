from __future__ import annotations

import uuid
import typing
import traceback


from .. import handler
from ... import entities
from ....core import entities as core_entities
from ....provider import runner as runner_module
from ....plugin import events

from ....platform.types import message as platform_message
from ....utils import importutil
from ....provider import runners

importutil.import_modules_in_pkg(runners)


class ChatMessageHandler(handler.MessageHandler):
    async def handle(
        self,
        query: core_entities.Query,
    ) -> typing.AsyncGenerator[entities.StageProcessResult, None]:
        """处理"""
        # 调API
        #   生成器

        # 触发插件事件
        event_class = (
            events.PersonNormalMessageReceived
            if query.launcher_type == core_entities.LauncherTypes.PERSON
            else events.GroupNormalMessageReceived
        )

        event_ctx = await self.ap.plugin_mgr.emit_event(
            event=event_class(
                launcher_type=query.launcher_type.value,
                launcher_id=query.launcher_id,
                sender_id=query.sender_id,
                text_message=str(query.message_chain),
                query=query,
            )
        )

        if event_ctx.is_prevented_default():
            if event_ctx.event.reply is not None:
                mc = platform_message.MessageChain(event_ctx.event.reply)
                query.resp_messages.append(mc)

                yield entities.StageProcessResult(result_type=entities.ResultType.CONTINUE, new_query=query)
            else:
                yield entities.StageProcessResult(result_type=entities.ResultType.INTERRUPT, new_query=query)
        else:
            if event_ctx.event.alter is not None:
                # if isinstance(event_ctx.event, str):  # 现在暂时不考虑多模态alter
                query.user_message.content = event_ctx.event.alter

            text_length = 0
            try:
                is_stream = await query.adapter.is_stream_output_supported()
            except AttributeError:
                is_stream = False

            try:
                for r in runner_module.preregistered_runners:
                    if r.name == query.pipeline_config['ai']['runner']['runner']:
                        runner = r(self.ap, query.pipeline_config)
                        break
                else:
                    raise ValueError(f'未找到请求运行器: {query.pipeline_config["ai"]["runner"]["runner"]}')
                if is_stream:
                    resp_message_id = uuid.uuid4()
                    await query.adapter.create_message_card(resp_message_id, query.message_event)
                    async for result in runner.run(query):
                        result.resp_message_id = resp_message_id
                        if query.resp_messages:
                            query.resp_messages.pop()
                        if query.resp_message_chain:
                            query.resp_message_chain.pop()
<<<<<<< HEAD

                        query.resp_messages.append(result)
                        self.ap.logger.info(f'对话({query.query_id})流式响应: {self.cut_str(result.readable_str())}')

                        if result.content is not None:
                            text_length += len(result.content)

                        yield entities.StageProcessResult(result_type=entities.ResultType.CONTINUE, new_query=query)
                    # else:
                    #     yield entities.StageProcessResult(result_type=entities.ResultType.INTERRUPT, new_query=query)

                else:
                    async for result in runner.run(query):
                        query.resp_messages.append(result)

                        self.ap.logger.info(f'对话({query.query_id})响应: {self.cut_str(result.readable_str())}')

                        if result.content is not None:
                            text_length += len(result.content)

=======

                        query.resp_messages.append(result)
                        self.ap.logger.info(f'对话({query.query_id})流式响应: {self.cut_str(result.readable_str())}')

                        if result.content is not None:
                            text_length += len(result.content)

                        yield entities.StageProcessResult(result_type=entities.ResultType.CONTINUE, new_query=query)

                else:
                    async for result in runner.run(query):
                        query.resp_messages.append(result)

                        self.ap.logger.info(f'对话({query.query_id})响应: {self.cut_str(result.readable_str())}')

                        if result.content is not None:
                            text_length += len(result.content)

>>>>>>> 7f25d615
                        yield entities.StageProcessResult(result_type=entities.ResultType.CONTINUE, new_query=query)

                query.session.using_conversation.messages.append(query.user_message)

                query.session.using_conversation.messages.extend(query.resp_messages)
            except Exception as e:
                self.ap.logger.error(f'对话({query.query_id})请求失败: {type(e).__name__} {str(e)}')
                traceback.print_exc()

                hide_exception_info = query.pipeline_config['output']['misc']['hide-exception']

                yield entities.StageProcessResult(
                    result_type=entities.ResultType.INTERRUPT,
                    new_query=query,
                    user_notice='请求失败' if hide_exception_info else f'{e}',
                    error_notice=f'{e}',
                    debug_notice=traceback.format_exc(),
                )
            finally:
                # TODO statistics
                pass<|MERGE_RESOLUTION|>--- conflicted
+++ resolved
@@ -79,28 +79,6 @@
                             query.resp_messages.pop()
                         if query.resp_message_chain:
                             query.resp_message_chain.pop()
-<<<<<<< HEAD
-
-                        query.resp_messages.append(result)
-                        self.ap.logger.info(f'对话({query.query_id})流式响应: {self.cut_str(result.readable_str())}')
-
-                        if result.content is not None:
-                            text_length += len(result.content)
-
-                        yield entities.StageProcessResult(result_type=entities.ResultType.CONTINUE, new_query=query)
-                    # else:
-                    #     yield entities.StageProcessResult(result_type=entities.ResultType.INTERRUPT, new_query=query)
-
-                else:
-                    async for result in runner.run(query):
-                        query.resp_messages.append(result)
-
-                        self.ap.logger.info(f'对话({query.query_id})响应: {self.cut_str(result.readable_str())}')
-
-                        if result.content is not None:
-                            text_length += len(result.content)
-
-=======
 
                         query.resp_messages.append(result)
                         self.ap.logger.info(f'对话({query.query_id})流式响应: {self.cut_str(result.readable_str())}')
@@ -119,7 +97,6 @@
                         if result.content is not None:
                             text_length += len(result.content)
 
->>>>>>> 7f25d615
                         yield entities.StageProcessResult(result_type=entities.ResultType.CONTINUE, new_query=query)
 
                 query.session.using_conversation.messages.append(query.user_message)
