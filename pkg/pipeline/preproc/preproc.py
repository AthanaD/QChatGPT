from __future__ import annotations

import datetime

from .. import stage, entities
from langbot_plugin.api.entities.builtin.provider import message as provider_message
import langbot_plugin.api.entities.events as events
import langbot_plugin.api.entities.builtin.platform.message as platform_message
import langbot_plugin.api.entities.builtin.pipeline.query as pipeline_query


@stage.stage_class('PreProcessor')
class PreProcessor(stage.PipelineStage):
    """Request pre-processing stage

    Check out session, prompt, context, model, and content functions.

    Rewrite:
        - session
        - prompt
        - messages
        - user_message
        - use_model
        - use_funcs
    """

    async def process(
        self,
        query: pipeline_query.Query,
        stage_inst_name: str,
    ) -> entities.StageProcessResult:
        """Process"""
        selected_runner = query.pipeline_config['ai']['runner']['runner']

        session = await self.ap.sess_mgr.get_session(query)

        # When not local-agent, llm_model is None
        llm_model = (
            await self.ap.model_mgr.get_model_by_uuid(query.pipeline_config['ai']['local-agent']['model'])
            if selected_runner == 'local-agent'
            else None
        )

        conversation = await self.ap.sess_mgr.get_conversation(
            query,
            session,
            query.pipeline_config['ai']['local-agent']['prompt'],
            query.pipeline_uuid,
            query.bot_uuid,
        )

<<<<<<< HEAD
        # 设置query
=======
        conversation.use_llm_model = llm_model

        # Set query
>>>>>>> 83ff6469
        query.session = session
        query.prompt = conversation.prompt.copy()
        query.messages = conversation.messages.copy()

        query.use_llm_model_uuid = llm_model.model_entity.uuid

        if selected_runner == 'local-agent':
            query.use_funcs = []

            if llm_model.model_entity.abilities.__contains__('func_call'):
                query.use_funcs = await self.ap.tool_mgr.get_all_tools()

        variables = {
            'session_id': f'{query.session.launcher_type.value}_{query.session.launcher_id}',
            'conversation_id': conversation.uuid,
            'msg_create_time': (
                int(query.message_event.time) if query.message_event.time else int(datetime.datetime.now().timestamp())
            ),
        }
        query.variables.update(variables)

        # Check if this model supports vision, if not, remove all images
        # TODO this checking should be performed in runner, and in this stage, the image should be reserved
        if selected_runner == 'local-agent' and not llm_model.model_entity.abilities.__contains__('vision'):
            for msg in query.messages:
                if isinstance(msg.content, list):
                    for me in msg.content:
                        if me.type == 'image_url':
                            msg.content.remove(me)

        content_list: list[llm_entities.ContentElement] = []

        plain_text = ''
        qoute_msg = query.pipeline_config['trigger'].get('misc', '').get('combine-quote-message')

        # tidy the content_list
        # combine all text content into one, and put it in the first position
        for me in query.message_chain:
            if isinstance(me, platform_message.Plain):
<<<<<<< HEAD
                content_list.append(provider_message.ContentElement.from_text(me.text))
=======
>>>>>>> 83ff6469
                plain_text += me.text
            elif isinstance(me, platform_message.Image):
                if selected_runner != 'local-agent' or llm_model.model_entity.abilities.__contains__('vision'):
                    if me.base64 is not None:
                        content_list.append(provider_message.ContentElement.from_image_base64(me.base64))
            elif isinstance(me, platform_message.Quote) and qoute_msg:
                for msg in me.origin:
                    if isinstance(msg, platform_message.Plain):
                        content_list.append(provider_message.ContentElement.from_text(msg.text))
                    elif isinstance(msg, platform_message.Image):
                        if selected_runner != 'local-agent' or llm_model.model_entity.abilities.__contains__('vision'):
                            if msg.base64 is not None:
                                content_list.append(provider_message.ContentElement.from_image_base64(msg.base64))

        content_list.insert(0, llm_entities.ContentElement.from_text(plain_text))

        query.variables['user_message_text'] = plain_text

<<<<<<< HEAD
        query.user_message = provider_message.Message(role='user', content=content_list)
        # =========== 触发事件 PromptPreProcessing
=======
        query.user_message = llm_entities.Message(role='user', content=content_list)
        # =========== Trigger event PromptPreProcessing
>>>>>>> 83ff6469

        event = events.PromptPreProcessing(
            session_name=f'{query.session.launcher_type.value}_{query.session.launcher_id}',
            default_prompt=query.prompt.messages,
            prompt=query.messages,
            query=query,
        )

        event_ctx = await self.ap.plugin_connector.emit_event(event)

        query.prompt.messages = event_ctx.event.default_prompt
        query.messages = event_ctx.event.prompt

        return entities.StageProcessResult(result_type=entities.ResultType.CONTINUE, new_query=query)<|MERGE_RESOLUTION|>--- conflicted
+++ resolved
@@ -49,13 +49,7 @@
             query.bot_uuid,
         )
 
-<<<<<<< HEAD
         # 设置query
-=======
-        conversation.use_llm_model = llm_model
-
-        # Set query
->>>>>>> 83ff6469
         query.session = session
         query.prompt = conversation.prompt.copy()
         query.messages = conversation.messages.copy()
@@ -86,19 +80,14 @@
                         if me.type == 'image_url':
                             msg.content.remove(me)
 
-        content_list: list[llm_entities.ContentElement] = []
+        content_list: list[provider_message.ContentElement] = []
 
         plain_text = ''
         qoute_msg = query.pipeline_config['trigger'].get('misc', '').get('combine-quote-message')
 
-        # tidy the content_list
-        # combine all text content into one, and put it in the first position
         for me in query.message_chain:
             if isinstance(me, platform_message.Plain):
-<<<<<<< HEAD
                 content_list.append(provider_message.ContentElement.from_text(me.text))
-=======
->>>>>>> 83ff6469
                 plain_text += me.text
             elif isinstance(me, platform_message.Image):
                 if selected_runner != 'local-agent' or llm_model.model_entity.abilities.__contains__('vision'):
@@ -113,17 +102,10 @@
                             if msg.base64 is not None:
                                 content_list.append(provider_message.ContentElement.from_image_base64(msg.base64))
 
-        content_list.insert(0, llm_entities.ContentElement.from_text(plain_text))
-
         query.variables['user_message_text'] = plain_text
 
-<<<<<<< HEAD
         query.user_message = provider_message.Message(role='user', content=content_list)
         # =========== 触发事件 PromptPreProcessing
-=======
-        query.user_message = llm_entities.Message(role='user', content=content_list)
-        # =========== Trigger event PromptPreProcessing
->>>>>>> 83ff6469
 
         event = events.PromptPreProcessing(
             session_name=f'{query.session.launcher_type.value}_{query.session.launcher_id}',
