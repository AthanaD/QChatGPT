--- conflicted
+++ resolved
@@ -103,7 +103,7 @@
                     bot_message=query.resp_messages[-1],
                     message=result.user_notice,
                     quote_origin=query.pipeline_config['output']['misc']['quote-origin'],
-                    is_final=[msg.is_final for msg in query.resp_messages][0]
+                    is_final=[msg.is_final for msg in query.resp_messages][0],
                 )
             else:
                 await query.adapter.reply_message(
@@ -216,12 +216,8 @@
             self.ap.logger.error(f'处理请求时出错 query_id={query.query_id} stage={inst_name} : {e}')
             self.ap.logger.error(f'Traceback: {traceback.format_exc()}')
         finally:
-<<<<<<< HEAD
-            self.ap.logger.debug(f'Query {query} processed')
+            self.ap.logger.debug(f'Query {query.query_id} processed')
             del self.ap.query_pool.cached_queries[query.query_id]
-=======
-            self.ap.logger.debug(f'Query {query.query_id} processed')
->>>>>>> 83ff6469
 
 
 class PipelineManager:
