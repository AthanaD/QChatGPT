semantic_version = 'v4.3.0.beta3'

required_database_version = 6
<<<<<<< HEAD
"""标记本版本所需要的数据库结构版本，用于判断数据库迁移"""
=======
"""Tag the version of the database schema, used to check if the database needs to be migrated"""
>>>>>>> ab6cf6c9

debug_mode = False

edition = 'community'<|MERGE_RESOLUTION|>--- conflicted
+++ resolved
@@ -1,11 +1,7 @@
 semantic_version = 'v4.3.0.beta3'
 
 required_database_version = 6
-<<<<<<< HEAD
-"""标记本版本所需要的数据库结构版本，用于判断数据库迁移"""
-=======
 """Tag the version of the database schema, used to check if the database needs to be migrated"""
->>>>>>> ab6cf6c9
 
 debug_mode = False
 
