from __future__ import annotations

import asyncio
import typing

import openai
import openai.types.chat.chat_completion as chat_completion
import openai.types.chat.chat_completion_message_tool_call as chat_completion_message_tool_call
import httpx

from .. import entities, errors, requester
from ....core import entities as core_entities
from ... import entities as llm_entities
from ...tools import entities as tools_entities


class ModelScopeChatCompletions(requester.ProviderAPIRequester):
    """ModelScope ChatCompletion API 请求器"""

    client: openai.AsyncClient

    default_config: dict[str, typing.Any] = {
        'base_url': 'https://api-inference.modelscope.cn/v1',
        'timeout': 120,
    }

    async def initialize(self):
        self.client = openai.AsyncClient(
            api_key='',
            base_url=self.requester_cfg['base_url'],
            timeout=self.requester_cfg['timeout'],
            http_client=httpx.AsyncClient(trust_env=True, timeout=self.requester_cfg['timeout']),
        )

    async def _req(
        self,
        args: dict,
        extra_body: dict = {},
    ) -> chat_completion.ChatCompletion:
        args['stream'] = True

        chunk = None

        pending_content = ''

        tool_calls = []

        resp_gen: openai.AsyncStream = await self.client.chat.completions.create(**args, extra_body=extra_body)

        async for chunk in resp_gen:
            # print(chunk)
            if not chunk or not chunk.id or not chunk.choices or not chunk.choices[0] or not chunk.choices[0].delta:
                continue

            if chunk.choices[0].delta.content is not None:
                pending_content += chunk.choices[0].delta.content

            if chunk.choices[0].delta.tool_calls is not None:
                for tool_call in chunk.choices[0].delta.tool_calls:
                    if tool_call.function.arguments is None:
                        continue
                    for tc in tool_calls:
                        if tc.index == tool_call.index:
                            tc.function.arguments += tool_call.function.arguments
                            break
                    else:
                        tool_calls.append(tool_call)

            if chunk.choices[0].finish_reason is not None:
                break

        real_tool_calls = []

        for tc in tool_calls:
            function = chat_completion_message_tool_call.Function(
                name=tc.function.name, arguments=tc.function.arguments
            )
            real_tool_calls.append(
                chat_completion_message_tool_call.ChatCompletionMessageToolCall(
                    id=tc.id, function=function, type='function'
                )
            )

        return (
            chat_completion.ChatCompletion(
                id=chunk.id,
                object='chat.completion',
                created=chunk.created,
                choices=[
                    chat_completion.Choice(
                        index=0,
                        message=chat_completion.ChatCompletionMessage(
                            role='assistant',
                            content=pending_content,
                            tool_calls=real_tool_calls if len(real_tool_calls) > 0 else None,
                        ),
                        finish_reason=chunk.choices[0].finish_reason
                        if hasattr(chunk.choices[0], 'finish_reason') and chunk.choices[0].finish_reason is not None
                        else 'stop',
                        logprobs=chunk.choices[0].logprobs,
                    )
                ],
                model=chunk.model,
                service_tier=chunk.service_tier if hasattr(chunk, 'service_tier') else None,
                system_fingerprint=chunk.system_fingerprint if hasattr(chunk, 'system_fingerprint') else None,
                usage=chunk.usage if hasattr(chunk, 'usage') else None,
            )
            if chunk
            else None
        )

    async def _make_msg(
        self,
        chat_completion: chat_completion.ChatCompletion,
    ) -> llm_entities.Message:
        chatcmpl_message = chat_completion.choices[0].message.dict()

        # 确保 role 字段存在且不为 None
        if 'role' not in chatcmpl_message or chatcmpl_message['role'] is None:
            chatcmpl_message['role'] = 'assistant'

        message = llm_entities.Message(**chatcmpl_message)

        return message

    async def _closure(
        self,
        query: core_entities.Query,
        req_messages: list[dict],
        use_model: requester.RuntimeLLMModel,
        use_funcs: list[tools_entities.LLMFunction] = None,
        extra_args: dict[str, typing.Any] = {},
    ) -> llm_entities.Message:
        self.client.api_key = use_model.token_mgr.get_token()

        args = {}
        args['model'] = use_model.model_entity.name

        if use_funcs:
            tools = await self.ap.tool_mgr.generate_tools_for_openai(use_funcs)

            if tools:
                args['tools'] = tools

        # 设置此次请求中的messages
        messages = req_messages.copy()

        # 检查vision
        for msg in messages:
            if 'content' in msg and isinstance(msg['content'], list):
                for me in msg['content']:
                    if me['type'] == 'image_base64':
                        me['image_url'] = {'url': me['image_base64']}
                        me['type'] = 'image_url'
                        del me['image_base64']

        args['messages'] = messages

        # 发送请求
        resp = await self._req(args, extra_body=extra_args)

        # 处理请求结果
        message = await self._make_msg(resp)

        return message

    async def _req_stream(
        self,
        args: dict,
        extra_body: dict = {},
    ) -> chat_completion.ChatCompletion:
        async for chunk in await self.client.chat.completions.create(**args, extra_body=extra_body):
            yield chunk

    async def _make_msg_chunk(
        self,
<<<<<<< HEAD
        pipeline_config: dict[str, typing.Any],
=======
        remove_think: bool,
>>>>>>> 7f25d615
        chat_completion: chat_completion.ChatCompletion,
        idx: int,
    ) -> llm_entities.MessageChunk:
        # 处理流式chunk和完整响应的差异
        # print(chat_completion.choices[0])
        if hasattr(chat_completion, 'choices'):
            # 完整响应模式
            choice = chat_completion.choices[0]
            delta = choice.delta.model_dump() if hasattr(choice, 'delta') else choice.message.model_dump()
        else:
            # 流式chunk模式
            delta = chat_completion.delta.model_dump() if hasattr(chat_completion, 'delta') else {}

        # 确保 role 字段存在且不为 None
        # print(delta.keys(),delta.values())
        if 'role' not in delta or delta['role'] is None:
            delta['role'] = 'assistant'

        reasoning_content = delta['reasoning_content'] if 'reasoning_content' in delta else None

        delta['content'] = '' if delta['content'] is None else delta['content']
        # print(reasoning_content)

        # deepseek的reasoner模型
<<<<<<< HEAD
        if pipeline_config['trigger'].get('misc', '').get('remove_think'):
=======
        if remove_think:
>>>>>>> 7f25d615
            if reasoning_content is not None:
                pass
            else:
                delta['content'] = delta['content']
        else:
            if reasoning_content is not None and idx == 0:
                delta['content'] += f'<think>\n{reasoning_content}'
            elif reasoning_content is None:
                if self.is_content:
                    delta['content'] = delta['content']
                else:
                    delta['content'] = f'\n<think>\n\n{delta["content"]}'
                    self.is_content = True
            else:
                delta['content'] += reasoning_content

        message = llm_entities.MessageChunk(**delta)

        return message

    async def _closure_stream(
        self,
        query: core_entities.Query,
        req_messages: list[dict],
        use_model: requester.RuntimeLLMModel,
        use_funcs: list[tools_entities.LLMFunction] = None,
        extra_args: dict[str, typing.Any] = {},
<<<<<<< HEAD
=======
        remove_think: bool = False,
>>>>>>> 7f25d615
    ) -> llm_entities.Message | typing.AsyncGenerator[llm_entities.MessageChunk, None]:
        self.client.api_key = use_model.token_mgr.get_token()

        args = {}
        args['model'] = use_model.model_entity.name

        if use_funcs:
            tools = await self.ap.tool_mgr.generate_tools_for_openai(use_funcs)

            if tools:
                args['tools'] = tools

        # 设置此次请求中的messages
        messages = req_messages.copy()

        # 检查vision
        for msg in messages:
            if 'content' in msg and isinstance(msg['content'], list):
                for me in msg['content']:
                    if me['type'] == 'image_base64':
                        me['image_url'] = {'url': me['image_base64']}
                        me['type'] = 'image_url'
                        del me['image_base64']

        args['messages'] = messages

        current_content = ''
        args['stream'] = True
        chunk_idx = 0
        self.is_content = False
        tool_calls_map: dict[str, llm_entities.ToolCall] = {}
<<<<<<< HEAD
        pipeline_config = query.pipeline_config
        async for chunk in self._req_stream(args, extra_body=extra_args):
            # 处理流式消息
            delta_message = await self._make_msg_chunk(pipeline_config, chunk, chunk_idx)
=======
        async for chunk in self._req_stream(args, extra_body=extra_args):
            # 处理流式消息
            delta_message = await self._make_msg_chunk(remove_think, chunk, chunk_idx)
>>>>>>> 7f25d615
            if delta_message.content:
                current_content += delta_message.content
                delta_message.content = current_content
                # delta_message.all_content = current_content
            if delta_message.tool_calls:
                for tool_call in delta_message.tool_calls:
                    if tool_call.id not in tool_calls_map:
                        tool_calls_map[tool_call.id] = llm_entities.ToolCall(
                            id=tool_call.id,
                            type=tool_call.type,
                            function=llm_entities.FunctionCall(
                                name=tool_call.function.name if tool_call.function else '', arguments=''
                            ),
                        )
                    if tool_call.function and tool_call.function.arguments:
                        # 流式处理中，工具调用参数可能分多个chunk返回，需要追加而不是覆盖
                        tool_calls_map[tool_call.id].function.arguments += tool_call.function.arguments

            chunk_idx += 1
            chunk_choices = getattr(chunk, 'choices', None)
            if chunk_choices and getattr(chunk_choices[0], 'finish_reason', None):
                delta_message.is_final = True
                delta_message.content = current_content

            yield delta_message
            # return

    async def invoke_llm(
        self,
        query: core_entities.Query,
        model: entities.LLMModelInfo,
        messages: typing.List[llm_entities.Message],
        funcs: typing.List[tools_entities.LLMFunction] = None,
        extra_args: dict[str, typing.Any] = {},
        remove_think: bool = False,
    ) -> llm_entities.Message:
        req_messages = []  # req_messages 仅用于类内，外部同步由 query.messages 进行
        for m in messages:
            msg_dict = m.dict(exclude_none=True)
            content = msg_dict.get('content')
            if isinstance(content, list):
                # 检查 content 列表中是否每个部分都是文本
                if all(isinstance(part, dict) and part.get('type') == 'text' for part in content):
                    # 将所有文本部分合并为一个字符串
                    msg_dict['content'] = '\n'.join(part['text'] for part in content)
            req_messages.append(msg_dict)

        try:
            return await self._closure(
                query=query, req_messages=req_messages, use_model=model, use_funcs=funcs, extra_args=extra_args
            )
        except asyncio.TimeoutError:
            raise errors.RequesterError('请求超时')
        except openai.BadRequestError as e:
            if 'context_length_exceeded' in e.message:
                raise errors.RequesterError(f'上文过长，请重置会话: {e.message}')
            else:
                raise errors.RequesterError(f'请求参数错误: {e.message}')
        except openai.AuthenticationError as e:
            raise errors.RequesterError(f'无效的 api-key: {e.message}')
        except openai.NotFoundError as e:
            raise errors.RequesterError(f'请求路径错误: {e.message}')
        except openai.RateLimitError as e:
            raise errors.RequesterError(f'请求过于频繁或余额不足: {e.message}')
        except openai.APIError as e:
            raise errors.RequesterError(f'请求错误: {e.message}')

    async def invoke_llm_stream(
        self,
        query: core_entities.Query,
        model: requester.RuntimeLLMModel,
        messages: typing.List[llm_entities.Message],
        funcs: typing.List[tools_entities.LLMFunction] = None,
        extra_args: dict[str, typing.Any] = {},
<<<<<<< HEAD
=======
        remove_think: bool = False,
>>>>>>> 7f25d615
    ) -> llm_entities.MessageChunk:
        req_messages = []  # req_messages 仅用于类内，外部同步由 query.messages 进行
        for m in messages:
            msg_dict = m.dict(exclude_none=True)
            content = msg_dict.get('content')
            if isinstance(content, list):
                # 检查 content 列表中是否每个部分都是文本
                if all(isinstance(part, dict) and part.get('type') == 'text' for part in content):
                    # 将所有文本部分合并为一个字符串
                    msg_dict['content'] = '\n'.join(part['text'] for part in content)
            req_messages.append(msg_dict)

        try:
            async for item in self._closure_stream(
                query=query,
                req_messages=req_messages,
                use_model=model,
                use_funcs=funcs,
                extra_args=extra_args,
<<<<<<< HEAD
=======
                remove_think=remove_think,
>>>>>>> 7f25d615
            ):
                yield item

        except asyncio.TimeoutError:
            raise errors.RequesterError('请求超时')
        except openai.BadRequestError as e:
            if 'context_length_exceeded' in e.message:
                raise errors.RequesterError(f'上文过长，请重置会话: {e.message}')
            else:
                raise errors.RequesterError(f'请求参数错误: {e.message}')
        except openai.AuthenticationError as e:
            raise errors.RequesterError(f'无效的 api-key: {e.message}')
        except openai.NotFoundError as e:
            raise errors.RequesterError(f'请求路径错误: {e.message}')
        except openai.RateLimitError as e:
            raise errors.RequesterError(f'请求过于频繁或余额不足: {e.message}')
        except openai.APIError as e:
            raise errors.RequesterError(f'请求错误: {e.message}')<|MERGE_RESOLUTION|>--- conflicted
+++ resolved
@@ -174,11 +174,7 @@
 
     async def _make_msg_chunk(
         self,
-<<<<<<< HEAD
-        pipeline_config: dict[str, typing.Any],
-=======
         remove_think: bool,
->>>>>>> 7f25d615
         chat_completion: chat_completion.ChatCompletion,
         idx: int,
     ) -> llm_entities.MessageChunk:
@@ -203,11 +199,7 @@
         # print(reasoning_content)
 
         # deepseek的reasoner模型
-<<<<<<< HEAD
-        if pipeline_config['trigger'].get('misc', '').get('remove_think'):
-=======
         if remove_think:
->>>>>>> 7f25d615
             if reasoning_content is not None:
                 pass
             else:
@@ -235,10 +227,7 @@
         use_model: requester.RuntimeLLMModel,
         use_funcs: list[tools_entities.LLMFunction] = None,
         extra_args: dict[str, typing.Any] = {},
-<<<<<<< HEAD
-=======
         remove_think: bool = False,
->>>>>>> 7f25d615
     ) -> llm_entities.Message | typing.AsyncGenerator[llm_entities.MessageChunk, None]:
         self.client.api_key = use_model.token_mgr.get_token()
 
@@ -270,16 +259,9 @@
         chunk_idx = 0
         self.is_content = False
         tool_calls_map: dict[str, llm_entities.ToolCall] = {}
-<<<<<<< HEAD
-        pipeline_config = query.pipeline_config
-        async for chunk in self._req_stream(args, extra_body=extra_args):
-            # 处理流式消息
-            delta_message = await self._make_msg_chunk(pipeline_config, chunk, chunk_idx)
-=======
         async for chunk in self._req_stream(args, extra_body=extra_args):
             # 处理流式消息
             delta_message = await self._make_msg_chunk(remove_think, chunk, chunk_idx)
->>>>>>> 7f25d615
             if delta_message.content:
                 current_content += delta_message.content
                 delta_message.content = current_content
@@ -354,10 +336,7 @@
         messages: typing.List[llm_entities.Message],
         funcs: typing.List[tools_entities.LLMFunction] = None,
         extra_args: dict[str, typing.Any] = {},
-<<<<<<< HEAD
-=======
         remove_think: bool = False,
->>>>>>> 7f25d615
     ) -> llm_entities.MessageChunk:
         req_messages = []  # req_messages 仅用于类内，外部同步由 query.messages 进行
         for m in messages:
@@ -377,10 +356,7 @@
                 use_model=model,
                 use_funcs=funcs,
                 extra_args=extra_args,
-<<<<<<< HEAD
-=======
                 remove_think=remove_think,
->>>>>>> 7f25d615
             ):
                 yield item
 
