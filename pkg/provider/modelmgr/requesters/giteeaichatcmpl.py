--- conflicted
+++ resolved
@@ -28,13 +28,8 @@
     ) -> llm_entities.Message:
         self.client.api_key = use_model.token_mgr.get_token()
 
-<<<<<<< HEAD
         args = extra_args.copy()
         args['model'] = use_model.model_entity.name
-=======
-        args = {}
-        args["model"] = use_model.name if use_model.model_name is None else use_model.model_name
->>>>>>> 245d7601
 
         if use_funcs:
             tools = await self.ap.tool_mgr.generate_tools_for_openai(use_funcs)
