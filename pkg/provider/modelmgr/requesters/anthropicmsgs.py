--- conflicted
+++ resolved
@@ -54,12 +54,8 @@
         messages: typing.List[provider_message.Message],
         funcs: typing.List[resource_tool.LLMTool] = None,
         extra_args: dict[str, typing.Any] = {},
-<<<<<<< HEAD
+        remove_think: bool = False,
     ) -> provider_message.Message:
-=======
-        remove_think: bool = False,
-    ) -> llm_entities.Message:
->>>>>>> 83ff6469
         self.client.api_key = model.token_mgr.get_token()
 
         args = extra_args.copy()
@@ -187,13 +183,13 @@
 
     async def invoke_llm_stream(
         self,
-        query: core_entities.Query,
+        query: pipeline_query.Query,
         model: requester.RuntimeLLMModel,
-        messages: typing.List[llm_entities.Message],
-        funcs: typing.List[tools_entities.LLMFunction] = None,
+        messages: typing.List[provider_message.Message],
+        funcs: typing.List[resource_tool.LLMTool] = None,
         extra_args: dict[str, typing.Any] = {},
         remove_think: bool = False,
-    ) -> llm_entities.Message:
+    ) -> provider_message.Message:
         self.client.api_key = model.token_mgr.get_token()
 
         args = extra_args.copy()
@@ -214,7 +210,7 @@
         if system_role_message:
             messages.pop(i)
 
-        if isinstance(system_role_message, llm_entities.Message) and isinstance(system_role_message.content, str):
+        if isinstance(system_role_message, provider_message.Message) and isinstance(system_role_message.content, str):
             args['system'] = system_role_message.content
 
         req_messages = []
@@ -360,7 +356,7 @@
 
                 # assert type(chunk) is anthropic.types.message.Chunk
 
-                yield llm_entities.MessageChunk(**args)
+                yield provider_message.MessageChunk(**args)
 
             # return llm_entities.Message(**args)
         except anthropic.AuthenticationError as e:
