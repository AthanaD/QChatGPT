from __future__ import annotations

import typing


from . import chatcmpl
from .. import requester
import langbot_plugin.api.entities.builtin.resource.tool as resource_tool
import langbot_plugin.api.entities.builtin.pipeline.query as pipeline_query
import langbot_plugin.api.entities.builtin.provider.message as provider_message


class MoonshotChatCompletions(chatcmpl.OpenAIChatCompletions):
    """Moonshot ChatCompletion API 请求器"""

    default_config: dict[str, typing.Any] = {
        'base_url': 'https://api.moonshot.cn/v1',
        'timeout': 120,
    }

    async def _closure(
        self,
        query: pipeline_query.Query,
        req_messages: list[dict],
        use_model: requester.RuntimeLLMModel,
        use_funcs: list[resource_tool.LLMTool] = None,
        extra_args: dict[str, typing.Any] = {},
<<<<<<< HEAD
    ) -> provider_message.Message:
=======
        remove_think: bool = False,
    ) -> llm_entities.Message:
>>>>>>> 83ff6469
        self.client.api_key = use_model.token_mgr.get_token()

        args = {}
        args['model'] = use_model.model_entity.name

        if use_funcs:
            tools = await self.ap.tool_mgr.generate_tools_for_openai(use_funcs)

            if tools:
                args['tools'] = tools

        # 设置此次请求中的messages
        messages = req_messages

        # deepseek 不支持多模态，把content都转换成纯文字
        for m in messages:
            if 'content' in m and isinstance(m['content'], list):
                m['content'] = ' '.join([c['text'] for c in m['content']])

        # 删除空的，不知道干嘛的，直接删了。
        # messages = [m for m in messages if m["content"].strip() != "" and ('tool_calls' not in m or not m['tool_calls'])]

        args['messages'] = messages

        # 发送请求
        resp = await self._req(args, extra_body=extra_args)

        # 处理请求结果
        message = await self._make_msg(resp, remove_think)

        return message<|MERGE_RESOLUTION|>--- conflicted
+++ resolved
@@ -25,12 +25,8 @@
         use_model: requester.RuntimeLLMModel,
         use_funcs: list[resource_tool.LLMTool] = None,
         extra_args: dict[str, typing.Any] = {},
-<<<<<<< HEAD
+        remove_think: bool = False,
     ) -> provider_message.Message:
-=======
-        remove_think: bool = False,
-    ) -> llm_entities.Message:
->>>>>>> 83ff6469
         self.client.api_key = use_model.token_mgr.get_token()
 
         args = {}
