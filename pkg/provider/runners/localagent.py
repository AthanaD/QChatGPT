from __future__ import annotations

import json
import copy
import typing
from .. import runner
from ...core import entities as core_entities
from .. import entities as llm_entities


rag_combined_prompt_template = """
The following are relevant context entries retrieved from the knowledge base. 
Please use them to answer the user's message. 
Respond in the same language as the user's input.

<context>
{rag_context}
</context>

<user_message>
{user_message}
</user_message>
"""


@runner.runner_class('local-agent')
class LocalAgentRunner(runner.RequestRunner):
    """本地Agent请求运行器"""

    class ToolCallTracker:
        """工具调用追踪器"""

        def __init__(self):
            self.active_calls: dict[str, dict] = {}
            self.completed_calls: list[llm_entities.ToolCall] = []

    async def run(
        self, query: core_entities.Query
    ) -> typing.AsyncGenerator[llm_entities.Message | llm_entities.MessageChunk, None]:
        """运行请求"""
        pending_tool_calls = []

<<<<<<< HEAD
        req_messages = query.prompt.messages.copy() + query.messages.copy() + [query.user_message]
        try:
            is_stream = await query.adapter.is_stream_output_supported()

        except AttributeError:
            is_stream = False

        if not is_stream:
            # 非流式输出，直接请求

            msg = await query.use_llm_model.requester.invoke_llm(
                query,
                query.use_llm_model,
                req_messages,
                query.use_funcs,
                extra_args=query.use_llm_model.model_entity.extra_args,
            )
            yield msg
            final_msg = msg
        else:
            # 流式输出，需要处理工具调用
            tool_calls_map: dict[str, llm_entities.ToolCall] = {}
            msg_idx = 0
            async for msg in query.use_llm_model.requester.invoke_llm_stream(
                query,
                query.use_llm_model,
                req_messages,
                query.use_funcs,
                extra_args=query.use_llm_model.model_entity.extra_args,
            ):
                msg_idx = msg_idx + 1
                if msg_idx % 8 == 0 or msg.is_final:
                    yield msg
                if msg.tool_calls:
                    for tool_call in msg.tool_calls:
                        if tool_call.id not in tool_calls_map:
                            tool_calls_map[tool_call.id] = llm_entities.ToolCall(
                                id=tool_call.id,
                                type=tool_call.type,
                                function=llm_entities.FunctionCall(
                                    name=tool_call.function.name if tool_call.function else '', arguments=''
                                ),
                            )
                        if tool_call.function and tool_call.function.arguments:
                            # 流式处理中，工具调用参数可能分多个chunk返回，需要追加而不是覆盖
                            tool_calls_map[tool_call.id].function.arguments += tool_call.function.arguments
            final_msg = llm_entities.Message(
                role=msg.role,
                content=msg.all_content,
                tool_calls=list(tool_calls_map.values()),
            )

        pending_tool_calls = final_msg.tool_calls

=======
        kb_uuid = query.pipeline_config['ai']['local-agent']['knowledge-base']

        if kb_uuid == '__none__':
            kb_uuid = None

        user_message = copy.deepcopy(query.user_message)

        user_message_text = ''

        if isinstance(user_message.content, str):
            user_message_text = user_message.content
        elif isinstance(user_message.content, list):
            for ce in user_message.content:
                if ce.type == 'text':
                    user_message_text += ce.text
                    break

        if kb_uuid and user_message_text:
            # only support text for now
            kb = await self.ap.rag_mgr.get_knowledge_base_by_uuid(kb_uuid)

            if not kb:
                self.ap.logger.warning(f'Knowledge base {kb_uuid} not found')
                raise ValueError(f'Knowledge base {kb_uuid} not found')

            result = await kb.retrieve(user_message_text)

            final_user_message_text = ''

            if result:
                rag_context = '\n\n'.join(
                    f'[{i + 1}] {entry.metadata.get("text", "")}' for i, entry in enumerate(result)
                )
                final_user_message_text = rag_combined_prompt_template.format(
                    rag_context=rag_context, user_message=user_message_text
                )

            else:
                final_user_message_text = user_message_text

            self.ap.logger.debug(f'Final user message text: {final_user_message_text}')

            for ce in user_message.content:
                if ce.type == 'text':
                    ce.text = final_user_message_text
                    break

        req_messages = query.prompt.messages.copy() + query.messages.copy() + [user_message]

        try:
            is_stream = await query.adapter.is_stream_output_supported()
        except AttributeError:
            is_stream = False

        remove_think = self.pipeline_config['output'].get('misc', '').get('remove-think')

        if not is_stream:
            # 非流式输出，直接请求

            msg = await query.use_llm_model.requester.invoke_llm(
                query,
                query.use_llm_model,
                req_messages,
                query.use_funcs,
                extra_args=query.use_llm_model.model_entity.extra_args,
                remove_think=remove_think,
            )
            yield msg
            final_msg = msg
        else:
            # 流式输出，需要处理工具调用
            tool_calls_map: dict[str, llm_entities.ToolCall] = {}
            msg_idx = 0
            async for msg in query.use_llm_model.requester.invoke_llm_stream(
                query,
                query.use_llm_model,
                req_messages,
                query.use_funcs,
                extra_args=query.use_llm_model.model_entity.extra_args,
                remove_think=remove_think,
            ):
                msg_idx = msg_idx + 1
                if msg_idx % 8 == 0 or msg.is_final:
                    yield msg
                if msg.tool_calls:
                    for tool_call in msg.tool_calls:
                        if tool_call.id not in tool_calls_map:
                            tool_calls_map[tool_call.id] = llm_entities.ToolCall(
                                id=tool_call.id,
                                type=tool_call.type,
                                function=llm_entities.FunctionCall(
                                    name=tool_call.function.name if tool_call.function else '', arguments=''
                                ),
                            )
                        if tool_call.function and tool_call.function.arguments:
                            # 流式处理中，工具调用参数可能分多个chunk返回，需要追加而不是覆盖
                            tool_calls_map[tool_call.id].function.arguments += tool_call.function.arguments
            final_msg = llm_entities.Message(
                role=msg.role,
                content=msg.all_content,
                tool_calls=list(tool_calls_map.values()),
            )

        pending_tool_calls = final_msg.tool_calls

>>>>>>> 7f25d615
        req_messages.append(final_msg)

        # 持续请求，只要还有待处理的工具调用就继续处理调用
        while pending_tool_calls:
            for tool_call in pending_tool_calls:
                try:
                    func = tool_call.function

                    parameters = json.loads(func.arguments)

                    func_ret = await self.ap.tool_mgr.execute_func_call(query, func.name, parameters)

                    msg = llm_entities.Message(
                        role='tool',
                        content=json.dumps(func_ret, ensure_ascii=False),
                        tool_call_id=tool_call.id,
                    )

                    yield msg

                    req_messages.append(msg)
                except Exception as e:
                    # 工具调用出错，添加一个报错信息到 req_messages
                    err_msg = llm_entities.Message(role='tool', content=f'err: {e}', tool_call_id=tool_call.id)

                    yield err_msg

                    req_messages.append(err_msg)

            if is_stream:
                tool_calls_map = {}
                async for msg in await query.use_llm_model.requester.invoke_llm_stream(
                    query,
                    query.use_llm_model,
                    req_messages,
                    query.use_funcs,
                    extra_args=query.use_llm_model.model_entity.extra_args,
<<<<<<< HEAD
=======
                    remove_think=remove_think,
>>>>>>> 7f25d615
                ):
                    yield msg
                    if msg.tool_calls:
                        for tool_call in msg.tool_calls:
                            if tool_call.id not in tool_calls_map:
                                tool_calls_map[tool_call.id] = llm_entities.ToolCall(
                                    id=tool_call.id,
                                    type=tool_call.type,
                                    function=llm_entities.FunctionCall(
                                        name=tool_call.function.name if tool_call.function else '', arguments=''
                                    ),
                                )
                            if tool_call.function and tool_call.function.arguments:
                                # 流式处理中，工具调用参数可能分多个chunk返回，需要追加而不是覆盖
                                tool_calls_map[tool_call.id].function.arguments += tool_call.function.arguments
                final_msg = llm_entities.Message(
                    role=msg.role,
                    content=msg.all_content,
                    tool_calls=list(tool_calls_map.values()),
                )
            else:
                # 处理完所有调用，再次请求
                msg = await query.use_llm_model.requester.invoke_llm(
                    query,
                    query.use_llm_model,
                    req_messages,
                    query.use_funcs,
                    extra_args=query.use_llm_model.model_entity.extra_args,
<<<<<<< HEAD
=======
                    remove_think=remove_think,
>>>>>>> 7f25d615
                )

                yield msg
                final_msg = msg

            pending_tool_calls = final_msg.tool_calls

            req_messages.append(final_msg)<|MERGE_RESOLUTION|>--- conflicted
+++ resolved
@@ -40,62 +40,6 @@
         """运行请求"""
         pending_tool_calls = []
 
-<<<<<<< HEAD
-        req_messages = query.prompt.messages.copy() + query.messages.copy() + [query.user_message]
-        try:
-            is_stream = await query.adapter.is_stream_output_supported()
-
-        except AttributeError:
-            is_stream = False
-
-        if not is_stream:
-            # 非流式输出，直接请求
-
-            msg = await query.use_llm_model.requester.invoke_llm(
-                query,
-                query.use_llm_model,
-                req_messages,
-                query.use_funcs,
-                extra_args=query.use_llm_model.model_entity.extra_args,
-            )
-            yield msg
-            final_msg = msg
-        else:
-            # 流式输出，需要处理工具调用
-            tool_calls_map: dict[str, llm_entities.ToolCall] = {}
-            msg_idx = 0
-            async for msg in query.use_llm_model.requester.invoke_llm_stream(
-                query,
-                query.use_llm_model,
-                req_messages,
-                query.use_funcs,
-                extra_args=query.use_llm_model.model_entity.extra_args,
-            ):
-                msg_idx = msg_idx + 1
-                if msg_idx % 8 == 0 or msg.is_final:
-                    yield msg
-                if msg.tool_calls:
-                    for tool_call in msg.tool_calls:
-                        if tool_call.id not in tool_calls_map:
-                            tool_calls_map[tool_call.id] = llm_entities.ToolCall(
-                                id=tool_call.id,
-                                type=tool_call.type,
-                                function=llm_entities.FunctionCall(
-                                    name=tool_call.function.name if tool_call.function else '', arguments=''
-                                ),
-                            )
-                        if tool_call.function and tool_call.function.arguments:
-                            # 流式处理中，工具调用参数可能分多个chunk返回，需要追加而不是覆盖
-                            tool_calls_map[tool_call.id].function.arguments += tool_call.function.arguments
-            final_msg = llm_entities.Message(
-                role=msg.role,
-                content=msg.all_content,
-                tool_calls=list(tool_calls_map.values()),
-            )
-
-        pending_tool_calls = final_msg.tool_calls
-
-=======
         kb_uuid = query.pipeline_config['ai']['local-agent']['knowledge-base']
 
         if kb_uuid == '__none__':
@@ -201,7 +145,6 @@
 
         pending_tool_calls = final_msg.tool_calls
 
->>>>>>> 7f25d615
         req_messages.append(final_msg)
 
         # 持续请求，只要还有待处理的工具调用就继续处理调用
@@ -239,10 +182,7 @@
                     req_messages,
                     query.use_funcs,
                     extra_args=query.use_llm_model.model_entity.extra_args,
-<<<<<<< HEAD
-=======
                     remove_think=remove_think,
->>>>>>> 7f25d615
                 ):
                     yield msg
                     if msg.tool_calls:
@@ -271,10 +211,7 @@
                     req_messages,
                     query.use_funcs,
                     extra_args=query.use_llm_model.model_entity.extra_args,
-<<<<<<< HEAD
-=======
                     remove_think=remove_think,
->>>>>>> 7f25d615
                 )
 
                 yield msg
