--- conflicted
+++ resolved
@@ -36,10 +36,6 @@
         self.pipeline_config = pipeline_config
 
     @abc.abstractmethod
-<<<<<<< HEAD
-    async def run(self, query: pipeline_query.Query) -> typing.AsyncGenerator[provider_message.Message, None]:
-=======
     async def run(self, query: core_entities.Query) -> typing.AsyncGenerator[llm_entities.Message | llm_entities.MessageChunk, None]:
->>>>>>> ab6cf6c9
         """运行请求"""
         pass