[project]
name = "langbot"
<<<<<<< HEAD
version = "4.3.0.beta4"
description = "高稳定、支持扩展、多模态 - 大模型原生即时通信机器人平台"
=======
version = "4.2.2"
description = "Easy-to-use global IM bot platform designed for LLM era"
>>>>>>> ab6cf6c9
readme = "README.md"
requires-python = ">=3.10.1,<4.0"
dependencies = [
    "aiocqhttp>=1.4.4",
    "aiofiles>=24.1.0",
    "aiohttp>=3.11.18",
    "aioshutil>=1.5",
    "aiosqlite>=0.21.0",
    "anthropic>=0.51.0",
    "argon2-cffi>=23.1.0",
    "async-lru>=2.0.5",
    "certifi>=2025.4.26",
    "colorlog~=6.6.0",
    "cryptography>=44.0.3",
    "dashscope>=1.23.2",
    "dingtalk-stream>=0.24.0",
    "discord-py>=2.5.2",
    "pynacl>=1.5.0",  # Required for Discord voice support
    "gewechat-client>=0.1.5",
    "lark-oapi>=1.4.15",
    "mcp>=1.8.1",
    "nakuru-project-idk>=0.0.2.1",
    "ollama>=0.4.8",
    "openai>1.0.0",
    "pillow>=11.2.1",
    "psutil>=7.0.0",
    "pycryptodome>=3.22.0",
    "pydantic>2.0",
    "pyjwt>=2.10.1",
    "python-telegram-bot>=22.0",
    "pyyaml>=6.0.2",
    "qq-botpy-rc>=1.2.1.6",
    "quart>=0.20.0",
    "quart-cors>=0.8.0",
    "requests>=2.32.3",
    "slack-sdk>=3.35.0",
    "sqlalchemy[asyncio]>=2.0.40",
    "sqlmodel>=0.0.24",
    "telegramify-markdown>=0.5.1",
    "tiktoken>=0.9.0",
    "urllib3>=2.4.0",
    "websockets>=15.0.1",
    "python-socks>=2.7.1", # dingtalk missing dependency
    "taskgroup==0.0.0a4", # graingert/taskgroup#20
    "pip>=25.1.1",
    "ruff>=0.11.9",
    "pre-commit>=4.2.0",
    "uv>=0.7.11",
    "mypy>=1.16.0",
    "PyPDF2>=3.0.1",
    "python-docx>=1.1.0",
    "pandas>=2.2.2",
    "chardet>=5.2.0",
    "markdown>=3.6",
    "beautifulsoup4>=4.12.3",
    "ebooklib>=0.18",
    "html2text>=2024.2.26",
    "langchain>=0.2.0",
    "chromadb>=0.4.24",
<<<<<<< HEAD
    "langbot-plugin==0.1.1b6",
=======
    "qdrant-client (>=1.15.1,<2.0.0)",
>>>>>>> ab6cf6c9
]
keywords = [
    "bot",
    "agent",
    "telegram",
    "plugins",
    "openai",
    "instant-messaging",
    "wechat",
    "qq",
    "dify",
    "llm",
    "chatgpt",
    "deepseek",
    "onebot",
]
classifiers = [
    "Development Status :: 3 - Alpha",
    "Framework :: AsyncIO",
    "Framework :: Robot Framework",
    "Framework :: Robot Framework :: Library",
    "License :: OSI Approved :: AGPL-3 License",
    "Operating System :: OS Independent",
    "Programming Language :: Python :: 3",
    "Topic :: Communications :: Chat",
]

[project.urls]
Homepage = "https://langbot.app"
Documentation = "https://docs.langbot.app"
Repository = "https://github.com/langbot-app/LangBot"

[dependency-groups]
dev = [
    "pre-commit>=4.2.0",
    "pytest>=8.4.1",
    "pytest-asyncio>=1.0.0",
    "ruff>=0.11.9",
]

[tool.ruff]
# Exclude a variety of commonly ignored directories.
exclude = [
    ".bzr",
    ".direnv",
    ".eggs",
    ".git",
    ".git-rewrite",
    ".hg",
    ".ipynb_checkpoints",
    ".mypy_cache",
    ".nox",
    ".pants.d",
    ".pyenv",
    ".pytest_cache",
    ".pytype",
    ".ruff_cache",
    ".svn",
    ".tox",
    ".venv",
    ".vscode",
    "__pypackages__",
    "_build",
    "buck-out",
    "build",
    "dist",
    "node_modules",
    "site-packages",
    "venv",
]

line-length = 120
indent-width = 4

# Assume Python 3.12
target-version = "py312"

[tool.ruff.lint]
# Enable Pyflakes (`F`) and a subset of the pycodestyle (`E`)  codes by default.
select = ["E4", "E7", "E9", "F"]
ignore = [
    "E712", # Comparison to true should be 'if cond is true:' or 'if cond:' (E712)
    "F402", # Import `loader` from line 8 shadowed by loop variable
    "F403", # * used, unable to detect undefined names
    "F405", # may be undefined, or defined from star imports
    "E741", # Ambiguous variable name: `l`
    "E722", # bare-except
    "E721", # type-comparison
    "F821", # undefined-all
    "FURB113", # repeated-append
    "FURB152", # math-constant
    "UP007", # non-pep604-annotation
    "UP032", # f-string
    "UP045", # non-pep604-annotation-optional
    "B005", # strip-with-multi-characters
    "B006", # mutable-argument-default
    "B007", # unused-loop-control-variable
    "B026", # star-arg-unpacking-after-keyword-arg
    "B903", # class-as-data-structure
    "B904", # raise-without-from-inside-except
    "B905", # zip-without-explicit-strict
    "N806", # non-lowercase-variable-in-function
    "N815", # mixed-case-variable-in-class-scope
    "PT011", # pytest-raises-too-broad
    "SIM102", # collapsible-if
    "SIM103", # needless-bool
    "SIM105", # suppressible-exception
    "SIM107", # return-in-try-except-finally
    "SIM108", # if-else-block-instead-of-if-exp
    "SIM113", # enumerate-for-loop
    "SIM117", # multiple-with-statements
    "SIM210", # if-expr-with-true-false
]

# Allow fix for all enabled rules (when `--fix`) is provided.
fixable = ["ALL"]
unfixable = []

# Allow unused variables when underscore-prefixed.
dummy-variable-rgx = "^(_+|(_+[a-zA-Z0-9_]*[a-zA-Z0-9]+?))$"

[tool.ruff.format]
# Like Black, use double quotes for strings.
quote-style = "single"

# Like Black, indent with spaces, rather than tabs.
indent-style = "space"

# Like Black, respect magic trailing commas.
skip-magic-trailing-comma = false

# Like Black, automatically detect the appropriate line ending.
line-ending = "auto"
<|MERGE_RESOLUTION|>--- conflicted
+++ resolved
@@ -1,12 +1,7 @@
 [project]
 name = "langbot"
-<<<<<<< HEAD
 version = "4.3.0.beta4"
-description = "高稳定、支持扩展、多模态 - 大模型原生即时通信机器人平台"
-=======
-version = "4.2.2"
 description = "Easy-to-use global IM bot platform designed for LLM era"
->>>>>>> ab6cf6c9
 readme = "README.md"
 requires-python = ">=3.10.1,<4.0"
 dependencies = [
@@ -66,11 +61,8 @@
     "html2text>=2024.2.26",
     "langchain>=0.2.0",
     "chromadb>=0.4.24",
-<<<<<<< HEAD
+    "qdrant-client (>=1.15.1,<2.0.0)",
     "langbot-plugin==0.1.1b6",
-=======
-    "qdrant-client (>=1.15.1,<2.0.0)",
->>>>>>> ab6cf6c9
 ]
 keywords = [
     "bot",
