--- conflicted
+++ resolved
@@ -1,10 +1,6 @@
 [project]
 name = "langbot"
-<<<<<<< HEAD
 version = "4.3.0.beta3"
-=======
-version = "4.1.0"
->>>>>>> 83ff6469
 description = "高稳定、支持扩展、多模态 - 大模型原生即时通信机器人平台"
 readme = "README.md"
 requires-python = ">=3.10.1"
@@ -54,10 +50,7 @@
     "ruff>=0.11.9",
     "pre-commit>=4.2.0",
     "uv>=0.7.11",
-<<<<<<< HEAD
     "mypy>=1.16.0",
-    "langbot-plugin==0.1.1b3",
-=======
     "PyPDF2>=3.0.1",
     "python-docx>=1.1.0",
     "pandas>=2.2.2",
@@ -68,7 +61,7 @@
     "html2text>=2024.2.26",
     "langchain>=0.2.0",
     "chromadb>=0.4.24",
->>>>>>> 83ff6469
+    "langbot-plugin==0.1.1b4",
 ]
 keywords = [
     "bot",
